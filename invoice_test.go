package twikey

import (
	"context"
	"fmt"
	"os"
	"testing"
	"time"
)

func TestInvoiceFeed(t *testing.T) {
	if os.Getenv("TWIKEY_API_KEY") == "" {
		t.Skip("No TWIKEY_API_KEY available")
	}

	c := newTestClient()
	t.Run("InvoiceFeed", func(t *testing.T) {
		err := c.InvoiceFeed(context.Background(), func(invoice *Invoice) {
			newState := ""
			if invoice.State == "PAID" {
				lastPayments := *invoice.LastPayment
				if lastPayments != nil && len(lastPayments) > 0 {
					lastPayment := lastPayments[0]
					via := ""
					if lastPayment["method"] != nil {
						via = fmt.Sprintf(" via %s", lastPayment["method"])
					}
					date := ""
					if lastPayment["date"] != nil {
						via = fmt.Sprintf(" on %s", lastPayment["date"])
					}
					newState = "PAID" + via + date
				}
			} else {
				newState = "now has state " + invoice.State
			}

			t.Logf("Invoice update with number %s %.2f euro %s", invoice.Number, invoice.Amount, newState)
		}, FeedInclude("lastpayment", "meta", "customer"))
		if err != nil {
			t.Error(err)
		}
	})
}

func TestInvoiceAddAndUpdate(t *testing.T) {
	if os.Getenv("TWIKEY_API_KEY") == "" {
		t.Skip("No TWIKEY_API_KEY available")
	}

	c := newTestClient()
	t.Run("InvoiceAddAndUpdate", func(t *testing.T) {
		now := time.Now()
		invoiceNumber := now.Format("2006-01-02-15-04")

		invoice, err := c.InvoiceAdd(context.Background(), &NewInvoiceRequest{
			Invoice: &Invoice{
				Number:     invoiceNumber,
				Title:      "TestInvoice 123",
				Date:       "2021-01-01",
				Duedate:    "2021-03-01",
				Remittance: "123",
				Amount:     10.00,
				Customer: &Customer{
					CustomerNumber: invoiceNumber,
					FirstName:      "John",
					LastName:       "Doe",
					Email:          "support@twikey.com",
					Address:        "Derbystraat 43",
					City:           "Gent",
					Zip:            "9051",
					Country:        "BE",
					Language:       "nl",
				},
			},
			Origin: "Go-Test",
		})
		if err != nil {
			t.Error(err)
		} else {
			t.Log("New invoice", invoice.Id)
		}

		ctx := context.Background()
		cnote, err := c.InvoiceAdd(ctx, &NewInvoiceRequest{
			Invoice: &Invoice{
				Number:         invoiceNumber + "-CN",
				RelatedInvoice: invoiceNumber,
				Manual:         true,
				Title:          "TestCreditNote 123",
				Date:           "2021-01-02",
				Duedate:        "2021-03-01",
				Remittance:     "123",
				Amount:         -1.00,
				Customer: &Customer{
					CustomerNumber: invoiceNumber,
				},
				Extra: map[string]string{
					"attr1": "test",
				},
			},
			Origin: "Go-Test",
		})
		if err != nil {
			t.Error(err)
		} else {
			t.Log("New CreditNote", cnote.Id)
		}

		if invoice, err = c.InvoiceUpdate(ctx, &UpdateInvoiceRequest{
			ID:    invoice.Id,
			Title: "Some updated title",
		}); err != nil {
			if err != nil {
				t.Error(err)
			} else {
				t.Log("Updated invoice", invoice.Id)
			}
		}
	})
}

func TestInvoiceUpdateWithInvalidRequest(t *testing.T) {
	if os.Getenv("TWIKEY_API_KEY") == "" {
		t.Skip("No TWIKEY_API_KEY available")
	}

	c := newTestClient()
	t.Run("InvoiceUpdateWithInvalidRequest", func(t *testing.T) {
		invoice, err := c.InvoiceAdd(context.Background(), &NewInvoiceRequest{
			Invoice: &Invoice{
				Number:     "123123",
				Title:      "TestInvoice 123123",
				Date:       "2021-01-01",
				Duedate:    "2021-03-01",
				Remittance: "123123",
				Amount:     10.00,
				Customer: &Customer{
<<<<<<< HEAD
					CustomerNumber: "123",
=======
					CustomerNumber: "123123",
					FirstName:      "John",
					LastName:       "Doe",
>>>>>>> a84ce52e
					Email:          "support@twikey.com",
					Address:        "Derbystraat 43",
					City:           "Gent",
					Zip:            "9051",
					Country:        "BE",
					Language:       "nl",
				},
			},
			Origin: "Go-Test",
		})
		if err != nil {
			t.Error(err)
		} else {
			t.Log("New invoice", invoice.Id)
		}

		ctx := context.Background()
		if invoice, err = c.InvoiceUpdate(ctx, &UpdateInvoiceRequest{
			Title: "Some updated title",
		}); err == nil {
			t.Error("Update invoice call did not return an error even though we send no ID")
		}
	})
}<|MERGE_RESOLUTION|>--- conflicted
+++ resolved
@@ -136,13 +136,9 @@
 				Remittance: "123123",
 				Amount:     10.00,
 				Customer: &Customer{
-<<<<<<< HEAD
 					CustomerNumber: "123",
-=======
-					CustomerNumber: "123123",
 					FirstName:      "John",
 					LastName:       "Doe",
->>>>>>> a84ce52e
 					Email:          "support@twikey.com",
 					Address:        "Derbystraat 43",
 					City:           "Gent",
